--- conflicted
+++ resolved
@@ -1,4 +1,3 @@
-<<<<<<< HEAD
 #!/bin/env python3
 import asyncio
 import csv
@@ -7,15 +6,6 @@
 from collections.abc import Callable
 from datetime import date, timedelta
 from pathlib import Path
-=======
-import asyncio
-import csv
-import logging
-import os
-import re
-from datetime import date, timedelta
-from typing import Callable, Optional
->>>>>>> 3cd311bb
 
 import aiohttp
 from tqdm.asyncio import tqdm_asyncio
@@ -24,11 +14,7 @@
 class CPUList:
     def __init__(
         self, processors: dict[str, dict[str, str]], attributes: dict[str, Callable[[str], str]], link_base: str
-<<<<<<< HEAD
-    ):
-=======
     ) -> None:
->>>>>>> 3cd311bb
         self.processors = processors
         self.attributes = attributes
         self.link_base = link_base
@@ -49,7 +35,7 @@
             logging.debug("Size of html: %i", len(html))
             return html
 
-    def update_dict(self, cpu_id: str, response_text: Optional[str]) -> None:
+    def update_dict(self, cpu_id: str, response_text: str | None) -> None:
         if not response_text:
             return
         processor = self.processors[cpu_id]
@@ -57,7 +43,7 @@
         for key, method in self.attributes.items():
             try:
                 processor[key] = method(response_text).strip()
-            except IndexError:  # noqa: PERF203
+            except IndexError:
                 logging.error("Error on key %s and with link %s", key, self.link_base + cpu_id)
                 processor[key] = "-"
 
@@ -88,11 +74,7 @@
         print_table(self.attributes.keys(), self.processors)
 
         if self.changed_something:
-<<<<<<< HEAD
-            write_csv([*list(self.attributes.keys()), "Link", "Updated"], self.processors, my_csv)
-=======
             write_csv([*self.attributes.keys(), "Link", "Updated"], self.processors, my_csv)
->>>>>>> 3cd311bb
 
 
 def write_csv(header: list[str], processors: dict, filename: Path):
